--- conflicted
+++ resolved
@@ -23,7 +23,6 @@
     dg = demography.DemoGraph(G)
     return dg
 
-<<<<<<< HEAD
 def simple_graph():
     G = nx.DiGraph()
     G.add_node('root', nu=1, T=0)
@@ -33,8 +32,6 @@
     dg = demography.DemoGraph(G)
     return dg
 
-class TestMomentsLD(unittest.TestCase):
-=======
 def example_three_split():
     G = nx.DiGraph()
     G.add_node('root', nu=1, T=0)
@@ -44,8 +41,7 @@
     G.add_edges_from([('root','pop1'), ('root','pop2'), ('root','pop3')])
     return demography.DemoGraph(G)
 
-class TestMomentsLDIntegration(unittest.TestCase):
->>>>>>> 369110c9
+class TestMomentsLD(unittest.TestCase):
     """
     Tests parsing the DemoGraph object to pass to moments.LD
     """
@@ -65,11 +61,7 @@
         y2.integrate([1,1], 0.2, rho=1., theta=0.001, frozen=[False, True])
         self.assertTrue(np.allclose(y[0], y2[0]))
         self.assertTrue(np.allclose(y[1], y2[1]))
-<<<<<<< HEAD
-    
-suite = unittest.TestLoader().loadTestsFromTestCase(TestMomentsLD)
-=======
-        
+
     def test_split_of_three(self):
         dg = example_three_split()
         Y = dg.LD(pop_ids=['pop1','pop2','pop3'], theta=0.001)
@@ -81,8 +73,7 @@
         self.assertTrue(np.allclose(y[0], Y[0]))
         
 
-suite = unittest.TestLoader().loadTestsFromTestCase(TestMomentsLDIntegration)
->>>>>>> 369110c9
+suite = unittest.TestLoader().loadTestsFromTestCase(TestMomentsLD)
 
 if __name__ == '__main__':
     unittest.main()