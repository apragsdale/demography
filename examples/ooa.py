--- conflicted
+++ resolved
@@ -19,12 +19,7 @@
 #plt.rcParams['pdf.fonttype'] = 42
 #plt.rcParams['font.family'] = 'Calibri'
 
-<<<<<<< HEAD
-matplotlib.rc('font',**{'pdf.fonttype':42,
-                        'family':'sans-serif',
-=======
 matplotlib.rc('font',**{'family':'sans-serif',
->>>>>>> 83947e5e
                         'sans-serif':['Calibri'],
                         'style':'normal',
                         'size':8 })
@@ -67,13 +62,10 @@
                         span_normalise=False)
     
     ts_fs = spectrum.Spectrum(ts_fs, pop_ids=pop_ids)
-<<<<<<< HEAD
-=======
     
     ###
     ### From here on is just plotting stuff. All the simulation happened above.
     ###
->>>>>>> 83947e5e
     
     # plot some stuff
     fig = plt.figure(1, figsize = (10,6))
@@ -98,21 +90,12 @@
     
     ax3.set_xscale('log')
     ax3.set_yscale('log')
-<<<<<<< HEAD
     
     ax3.set_xlabel('Allele frequency')
     ax3.set_ylabel('Count')
     
     ax3.legend(frameon=False)
     
-=======
-    
-    ax3.set_xlabel('Allele frequency')
-    ax3.set_ylabel('Count')
-    
-    ax3.legend(frameon=False)
-    
->>>>>>> 83947e5e
     ax4 = plt.subplot(2,3,3)
     
     # plot the YRI frequency spectrum, simulated data vs expected
